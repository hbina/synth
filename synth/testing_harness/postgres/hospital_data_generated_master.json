--- conflicted
+++ resolved
@@ -1,149 +1,97 @@
-<<<<<<< HEAD
 {
   "doctors": [
     {
-      "date_joined": "2017-10-20",
-      "hospital_id": null,
+      "date_joined": null,
+      "hospital_id": 1,
       "id": 1,
-      "name": null
+      "name": "HsYUIjTQAfCUoicfTzNbfEOeEZJsv"
     },
     {
       "date_joined": null,
-      "hospital_id": 4,
+      "hospital_id": 1,
       "id": 2,
-      "name": null
+      "name": "AYdvXxD53ZAGMjFj6K46UIp8CF9xkuGd3DhU9RJyfK0myw5vJXdAqU9Ns9ycOsChvqaHH3Elg5zJaMuo2uftO97TSisawK2PCkqe45tki0A9IX6lWRkQXUjy"
     },
+    { "date_joined": null, "hospital_id": 1, "id": 3, "name": null },
+    { "date_joined": "2017-07-26", "hospital_id": 1, "id": 4, "name": null },
     {
-      "date_joined": "2013-07-12",
-      "hospital_id": 10,
-      "id": 3,
-      "name": null
+      "date_joined": "2013-09-22",
+      "hospital_id": 1,
+      "id": 5,
+      "name": "BdK5vp8UWEcCoDi7gDsY1UF8m6Wm8ntoJupczJWHsLAbgeeKzWI1FSANXVUnevpn5LL"
     },
-    {
-      "date_joined": null,
-      "hospital_id": 8,
-      "id": 4,
-      "name": null
-    },
-    {
-      "date_joined": null,
-      "hospital_id": 11,
-      "id": 5,
-      "name": null
-    },
-    {
-      "date_joined": null,
-      "hospital_id": null,
-      "id": 6,
-      "name": null
-    }
+    { "date_joined": "2015-10-22", "hospital_id": 1, "id": 6, "name": null }
   ],
   "hospitals": [
     {
-      "address": "eBzOgiS4skLnjvARIONorhfKroxrFAEtscPPTz6chnuu0kk3rjIcCRZBj2aF9QBXLox31x9wYrj2SKdOTJymvI4iBE7PXD9HJYaHdUATGmPf1m",
-      "hospital_name": "RDNYcFy43p7G1e11ODKsFh8edr0Mj2fIZWwe5hug8cqdUXV5QUZc82R6f58evLaZ3h306k9vs9PpAifXytsRABt4ngpHa6VTIy2THCQ1DDEVBfxLTyPPXFObexN9KBTYdCScDhQdIOp4HOOK1Qel",
+      "address": "cWqH2zCQeBzOgiS4skLnjvARIONorhfKroxrFAEtscPPTz6chnuu0kk3rjIcCRZBj2aF9QBXLox31x9wYrj2SKdOTJymvI4iBE7PXD9HJYaHdUATGmPf1m0OcvFTpQNLGWUs7AiX3HYqNgdoSoUgNBQmRAXxBg9oFdaBL1tWkbY8jRmG6xjnchpv08FQOovJDr0nnq4m8",
+      "hospital_name": "ABt4ngpHa6VTIy2THCQ1DDEVBfxLTyPPXFObexN9KBTYdCScDhQdIOp4HOOK1QelPiVYziVjjG22myDgH6UxLFCDsN6RFrGuiGlWZy1kCN2AFAj",
       "id": 1
-    },
-    {
-      "address": null,
-      "hospital_name": null,
-      "id": 2
-    },
-    {
-      "address": "5S5BtkUhxncCBIQ1",
-      "hospital_name": null,
-      "id": 3
-    },
-    {
-      "address": null,
-      "hospital_name": "9WdeZiXnQQVqdRCNrlfPg4tg9JRTryU0BThh5BGZoIcRbmbySmrkAYSA8jIgZKoDvlacYKDmbnUErbwg3xRbC",
-      "id": 4
     }
   ],
   "patients": [
     {
-      "address": "xpJM5Q6CBF1WKhZ7RYWt4a5NwKgihcWiKlU6NHDWhfoeE9b7HsYUIjTQAfCUoicfTzNbfEOeEZJsvyjy4Yp2Hdpja8VI1C5y2nUPs2Zfbbs1krhj2jhcnt9JRfBpNqMM3z9MjPrk2L7qhMdtGIZrJ857Uy4Kbm9rsF3f0q1zhjUzFBQ2GDjUIoDJ4h6SKI60PK9WbbKMxHCr4PluRxXRqZYJq",
-      "date_joined": null,
-      "doctor_id": 7,
+      "address": "nnyXvUk9SSNyc58DZ8LSPl",
+      "date_joined": "2019-05-24",
+      "doctor_id": 1,
       "id": 1,
-      "name": "jLDRRbw3vmLIlrw26rYtdNMeWlmayTleVzvHPCjZFTJm8SzGOe0iTASsVtZjQShDtfYkVEAZrDoCrO6VK5nnyXvUk9SSNyc58DZ8LSPlQAyXDzayYd5T14t1UdJbN6smOu8wwVrEUgvpp93sJiwQApdmbIrQlUftLVhowjMe0AK1YpCZ4",
-      "phone": "A9dIZCrd8NltfLA3xFy2",
-      "ssn": null
-    },
-    {
-      "address": "FvjfryFsTNiBpQZkiB6FADYFNtRzvY0diniut4z3JG270eww5CvhiQwG4Bj6phHTypY1KHOsvr8T79mfr25WdoPZNXmGULGgsC8CdKpjYDN2KFv2he8pT7Ud9qyEXSsQ",
-      "date_joined": null,
-      "doctor_id": null,
-      "id": 2,
-      "name": "BiD8VovPFXPSG4g3E9ruTlka7QShqhHU3ITYYSISxu2E5r9o8n9Rds89AQOnDikJjvUw5vMoAGfyICJ0Kb0S1aLS21UAHQD9q6SVIIJIg6d3imZDIbwKb7pyUpePW0tQwSf2ndeHkmvf",
+      "name": null,
       "phone": null,
-      "ssn": "9R"
+      "ssn": "GfrLO52ad"
     },
     {
       "address": null,
       "date_joined": null,
-      "doctor_id": null,
+      "doctor_id": 2,
+      "id": 2,
+      "name": null,
+      "phone": "pp93sJiwQApdmbIrQlU",
+      "ssn": null
+    },
+    {
+      "address": null,
+      "date_joined": null,
+      "doctor_id": 3,
       "id": 3,
+      "name": "vZ",
+      "phone": "BfgcME2jCs01ReQ",
+      "ssn": null
+    },
+    {
+      "address": null,
+      "date_joined": null,
+      "doctor_id": 4,
+      "id": 4,
+      "name": null,
+      "phone": "jZP5bvEBl5jAnNt",
+      "ssn": "zvY0d"
+    },
+    {
+      "address": null,
+      "date_joined": "2019-07-02",
+      "doctor_id": 5,
+      "id": 5,
+      "name": "P1WBZimZVnJLdz6flyRdthjTr5tdowR7GQbZoTdHui7EZTqVUW3snRjy6esftmtawTqGfov4rKIiI1UOaJV29rz0N77XBiD8VovPFXPSG4g3E9ruTlka7QShqhHU3ITYYSISxu2E5r9o8n9Rds89AQOnDikJjvUw5vMoAGfyICJ0Kb0S1aLS21UAHQD9q6SVIIJIg6d3imZDIbwKb7pyUpePW0tQwSf",
+      "phone": null,
+      "ssn": null
+    },
+    {
+      "address": null,
+      "date_joined": null,
+      "doctor_id": 6,
+      "id": 6,
       "name": null,
       "phone": null,
       "ssn": null
     },
     {
-      "address": "wS3LU0x97grVBjHrYB8GAozNrLitLc76RVJphH8LxGWYVc434oNP3mdbgbNEZxzF7UU7epM89aw5cnmADkTqZB1WHmSHmXwzHmz1f3Q",
-      "date_joined": "2013-11-08",
-      "doctor_id": 11,
-      "id": 4,
-      "name": null,
-      "phone": "",
-      "ssn": "gtCrx"
-    },
-    {
-      "address": null,
-      "date_joined": "2013-05-06",
-      "doctor_id": 12,
-      "id": 5,
-      "name": "HsTnaulklqVh8UzzQ1xTTflaFqsMm8uBPv4qhHea9Go5O2e8CCh1IqnfmPS1dpvHAXxAYZTDEwtVywKBchqOufVRAorrybueRRvD61grfJDFIMLmf",
-      "phone": "adVGK7",
-      "ssn": null
-    },
-    {
-      "address": "mZrNUQRuRKXxm3UIXvRpYxLUr7sanMHeCjH3MllZQkNOjgQ2rpmb",
-      "date_joined": null,
-      "doctor_id": null,
-      "id": 6,
-      "name": null,
-      "phone": "01bMS9l3nx3dD4fd5exy",
-      "ssn": "lh0IUMnpY9"
-    },
-    {
-      "address": "YoPkX8XTPALAUD63qxYahTbw9V57HteORcdrvYIlu3WDW2Yl5uKSsmjS9rgElCUN16Un",
-      "date_joined": null,
-      "doctor_id": 6,
-      "id": 7,
-      "name": null,
-      "phone": "xm5",
-      "ssn": "bCh0u"
-    },
-    {
       "address": null,
       "date_joined": null,
-      "doctor_id": null,
-      "id": 8,
-      "name": "uvH5",
-      "phone": null,
-      "ssn": "9ede6cUWJ"
-    },
-    {
-      "address": "UijhFjRTZUdIyTC5wNhwO0ICtfIwdFgpGuigJs80myHxbj9",
-      "date_joined": "2014-11-08",
-      "doctor_id": null,
-      "id": 9,
-      "name": null,
+      "doctor_id": 1,
+      "id": 7,
+      "name": "CdT0YrhTGSZIfKDLedqdUs9BoFKnJvgMb1fYvhmi45S5Btk",
       "phone": null,
       "ssn": null
     }
   ]
-}
-=======
-{"doctors":[{"date_joined":null,"hospital_id":1,"id":1,"name":"HsYUIjTQAfCUoicfTzNbfEOeEZJsv"},{"date_joined":null,"hospital_id":1,"id":2,"name":"AYdvXxD53ZAGMjFj6K46UIp8CF9xkuGd3DhU9RJyfK0myw5vJXdAqU9Ns9ycOsChvqaHH3Elg5zJaMuo2uftO97TSisawK2PCkqe45tki0A9IX6lWRkQXUjy"},{"date_joined":null,"hospital_id":1,"id":3,"name":null},{"date_joined":"2017-07-26","hospital_id":1,"id":4,"name":null},{"date_joined":"2013-09-22","hospital_id":1,"id":5,"name":"BdK5vp8UWEcCoDi7gDsY1UF8m6Wm8ntoJupczJWHsLAbgeeKzWI1FSANXVUnevpn5LL"},{"date_joined":"2015-10-22","hospital_id":1,"id":6,"name":null}],"hospitals":[{"address":"cWqH2zCQeBzOgiS4skLnjvARIONorhfKroxrFAEtscPPTz6chnuu0kk3rjIcCRZBj2aF9QBXLox31x9wYrj2SKdOTJymvI4iBE7PXD9HJYaHdUATGmPf1m0OcvFTpQNLGWUs7AiX3HYqNgdoSoUgNBQmRAXxBg9oFdaBL1tWkbY8jRmG6xjnchpv08FQOovJDr0nnq4m8","hospital_name":"ABt4ngpHa6VTIy2THCQ1DDEVBfxLTyPPXFObexN9KBTYdCScDhQdIOp4HOOK1QelPiVYziVjjG22myDgH6UxLFCDsN6RFrGuiGlWZy1kCN2AFAj","id":1}],"patients":[{"address":"nnyXvUk9SSNyc58DZ8LSPl","date_joined":"2019-05-24","doctor_id":1,"id":1,"name":null,"phone":null,"ssn":"GfrLO52ad"},{"address":null,"date_joined":null,"doctor_id":2,"id":2,"name":null,"phone":"pp93sJiwQApdmbIrQlU","ssn":null},{"address":null,"date_joined":null,"doctor_id":3,"id":3,"name":"vZ","phone":"BfgcME2jCs01ReQ","ssn":null},{"address":null,"date_joined":null,"doctor_id":4,"id":4,"name":null,"phone":"jZP5bvEBl5jAnNt","ssn":"zvY0d"},{"address":null,"date_joined":"2019-07-02","doctor_id":5,"id":5,"name":"P1WBZimZVnJLdz6flyRdthjTr5tdowR7GQbZoTdHui7EZTqVUW3snRjy6esftmtawTqGfov4rKIiI1UOaJV29rz0N77XBiD8VovPFXPSG4g3E9ruTlka7QShqhHU3ITYYSISxu2E5r9o8n9Rds89AQOnDikJjvUw5vMoAGfyICJ0Kb0S1aLS21UAHQD9q6SVIIJIg6d3imZDIbwKb7pyUpePW0tQwSf","phone":null,"ssn":null},{"address":null,"date_joined":null,"doctor_id":6,"id":6,"name":null,"phone":null,"ssn":null},{"address":null,"date_joined":null,"doctor_id":1,"id":7,"name":"CdT0YrhTGSZIfKDLedqdUs9BoFKnJvgMb1fYvhmi45S5Btk","phone":null,"ssn":null}]}
->>>>>>> 257faae1
+}